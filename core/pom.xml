<?xml version="1.0" encoding="utf-8"?>
<!--
 ~ Copyright (c) WSO2 Inc. (http://wso2.com) All Rights Reserved.
 ~
 ~ Licensed under the Apache License, Version 2.0 (the "License");
 ~ you may not use this file except in compliance with the License.
 ~ You may obtain a copy of the License at
 ~
 ~      http://www.apache.org/licenses/LICENSE-2.0
 ~
 ~ Unless required by applicable law or agreed to in writing, software
 ~ distributed under the License is distributed on an "AS IS" BASIS,
 ~ WITHOUT WARRANTIES OR CONDITIONS OF ANY KIND, either express or implied.
 ~ See the License for the specific language governing permissions and
 ~ limitations under the License.
-->

<project xmlns="http://maven.apache.org/POM/4.0.0" xmlns:xsi="http://www.w3.org/2001/XMLSchema-instance" xsi:schemaLocation="http://maven.apache.org/POM/4.0.0 http://maven.apache.org/maven-v4_0_0.xsd">

    <parent>
        <groupId>org.wso2.carbon</groupId>
        <artifactId>carbon-parent</artifactId>
<<<<<<< HEAD
        <version>4.4.2-SNAPSHOT</version>
=======
        <version>4.5.0-SNAPSHOT</version>
>>>>>>> e208b4ac
        <relativePath>../parent/pom.xml</relativePath>
    </parent>

    <modelVersion>4.0.0</modelVersion>
    <artifactId>carbon-kernel</artifactId>
    <packaging>pom</packaging>
    <name>WSO2 Carbon - Parent Maven Project</name>
    <description>carbon-parent</description>
    <url>http://wso2.org</url>

    <licenses>
        <license>
            <name>Apache License Version 2.0</name>
            <url>http://www.apache.org/licenses/LICENSE-2.0</url>
        </license>
    </licenses>

    <organization>
        <name>WSO2 Inc</name>
        <url>http://wso2.com</url>
    </organization>

    <issueManagement>
        <system>JIRA</system>
        <url>https://wso2.org/jira/browse/CARBON</url>
    </issueManagement>

    <mailingLists>
        <mailingList>
            <name>WSO2 Carbon Developers' List</name>
            <post>mailto:carbon-dev@wso2.org</post>
            <archive>http://www.wso2.org/mailarchive/carbon-dev/</archive>
            <subscribe>mailto:carbon-dev-request@wso2.org?subject=subscribe</subscribe>
            <unsubscribe>mailto:carbon-dev-request@wso2.org?subject=unsubscribe</unsubscribe>
        </mailingList>
        <mailingList>
            <name>WSO2 Architecture List</name>
            <post>mailto:architecture@wso2.org</post>
            <archive>http://wso2.org/mailarchive/architecture/</archive>
            <subscribe>mailto:architecture-request@wso2.org?subject=subscribe</subscribe>
            <unsubscribe>mailto:architecture-request@wso2.org?subject=unsubscribe</unsubscribe>
        </mailingList>
    </mailingLists>


    <build>
        <plugins>
            <plugin>
                <groupId>org.apache.maven.plugins</groupId>
                <artifactId>maven-compiler-plugin</artifactId>
            </plugin>
            <plugin>
                <groupId>org.apache.maven.plugins</groupId>
                <artifactId>maven-surefire-plugin</artifactId>
            </plugin>
            <plugin>
                <groupId>org.apache.maven.plugins</groupId>
                <artifactId>maven-resources-plugin</artifactId>
            </plugin>
            <plugin>
                <groupId>org.apache.felix</groupId>
                <artifactId>maven-scr-plugin</artifactId>
            </plugin>
        </plugins>
        <testResources>
            <testResource>
                <directory>
                    ${basedir}/../../distribution/kernel/carbon-home/lib/core/WEB-INF/classes/
                </directory>
                <includes>
                    <include>log4j.properties</include>
                </includes>
            </testResource>
            <testResource>
                <directory>src/main/java</directory>
                <includes>
                    <include>**/*.xml</include>
                </includes>
            </testResource>
            <testResource>
                <directory>src/test/resources</directory>
                <includes>
                    <include>**/*.xml</include>
                    <include>**/*.properties</include>
                </includes>
            </testResource>
        </testResources>
    </build>

    <modules>
        <module>javax.cache</module>
        <module>org.wso2.carbon.tomcat</module>
        <module>org.wso2.carbon.tomcat.ext</module>
        <module>org.wso2.carbon.registry.api</module>
        <module>org.wso2.carbon.user.api</module>
        <module>org.wso2.carbon.osgi.security</module>
        <module>org.wso2.carbon.registry.xboot</module>
        <module>org.wso2.carbon.logging</module>
        <module>org.wso2.carbon.queuing</module>
        <module>org.wso2.carbon.utils</module>
        <module>org.wso2.carbon.securevault</module>
        <module>org.wso2.carbon.registry.core</module>
        <module>org.wso2.carbon.registry.server</module>
        <module>org.wso2.carbon.application.deployer</module>
        <module>org.wso2.carbon.core</module>
        <module>org.wso2.carbon.bridge</module>
        <module>org.wso2.carbon.http.bridge</module>
        <module>org.wso2.carbon.servletbridge</module>
        <module>org.wso2.carbon.core.common</module>
        <module>org.wso2.carbon.authenticator.proxy</module>
        <module>org.wso2.carbon.core.services</module>
        <module>org.wso2.carbon.ui</module>
        <module>org.wso2.carbon.server</module>
        <module>org.wso2.carbon.i18n</module>
        <module>org.wso2.carbon.ui.menu</module>
        <module>org.wso2.carbon.user.core</module>
        <module>org.wso2.carbon.server.admin.common</module>
        <module>org.wso2.carbon.server.admin</module>
        <module>org.wso2.carbon.server.admin.ui</module>
        <module>org.wso2.carbon.cluster.mgt.core</module>
        <module>org.wso2.carbon.addressing</module>
        <module>org.wso2.carbon.base</module>
        <module>org.wso2.carbon.bootstrap</module>
        <module>org.wso2.carbon.core.bootup.validator</module>
        <module>feature-manager</module>
        <module>server-role-manager</module>
        <module>org.wso2.carbon.coordination.common</module>
        <module>org.wso2.carbon.coordination.core</module>
        <module>org.wso2.carbon.ndatasource.common</module>
        <module>org.wso2.carbon.ndatasource.core</module>
        <module>org.wso2.carbon.ndatasource.rdbms</module>
        <module>org.wso2.carbon.framework.exporter</module>
    </modules>
</project><|MERGE_RESOLUTION|>--- conflicted
+++ resolved
@@ -20,18 +20,14 @@
     <parent>
         <groupId>org.wso2.carbon</groupId>
         <artifactId>carbon-parent</artifactId>
-<<<<<<< HEAD
-        <version>4.4.2-SNAPSHOT</version>
-=======
         <version>4.5.0-SNAPSHOT</version>
->>>>>>> e208b4ac
         <relativePath>../parent/pom.xml</relativePath>
     </parent>
 
     <modelVersion>4.0.0</modelVersion>
     <artifactId>carbon-kernel</artifactId>
     <packaging>pom</packaging>
-    <name>WSO2 Carbon - Parent Maven Project</name>
+    <name>WSO2 Carbon Kernel - Parent Maven Project</name>
     <description>carbon-parent</description>
     <url>http://wso2.org</url>
 
