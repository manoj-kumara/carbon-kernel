--- conflicted
+++ resolved
@@ -86,12 +86,8 @@
             PrivilegedCarbonContext carbonContext = PrivilegedCarbonContext.getThreadLocalCarbonContext();
             carbonContext.setTenantDomain(org.wso2.carbon.base.MultitenantConstants.SUPER_TENANT_DOMAIN_NAME);
             carbonContext.setTenantId(org.wso2.carbon.base.MultitenantConstants.SUPER_TENANT_ID);
-<<<<<<< HEAD
-            ctxt.getBundleContext().registerService(ServerStartupObserver.class.getName(), new DeploymentServerStartupObserver(), null) ;
-=======
             ctxt.getBundleContext().registerService(ServerStartupObserver.class.getName(),
                     new DeploymentServerStartupObserver(), null) ;
->>>>>>> 1ee40349
             SymmetricEncryption encryption = SymmetricEncryption.getInstance();
             encryption.generateSymmetricKey();
             carbonServerManager = new CarbonServerManager();
