--- conflicted
+++ resolved
@@ -28,15 +28,12 @@
     public static final ArrayList<Property> RWLDAP_USERSTORE_PROPERTIES = new ArrayList<Property>();
     public static final ArrayList<Property> OPTINAL_RWLDAP_USERSTORE_PROPERTIES = new ArrayList<Property>();
 
-<<<<<<< HEAD
-=======
     //For multiple attribute separation
     private static final String MULTI_ATTRIBUTE_SEPARATOR = "MultiAttributeSeparator";
     private static final String MULTI_ATTRIBUTE_SEPARATOR_DESCRIPTION = "This is the separator for multiple claim values";
     private static final String DisplayNameAttributeDescription = "Attribute name to display as the Display Name";
     private static final String DisplayNameAttribute = "DisplayNameAttribute";
 
->>>>>>> acb338db
     static {
         setMandatoryProperty(UserStoreConfigConstants.connectionName, "Connection Name", "uid=," +
                 "ou=", UserStoreConfigConstants.connectionNameDescription, false);
@@ -66,7 +63,8 @@
         setProperty(UserStoreConfigConstants.SCIMEnabled, "SCIM Enabled", "false", UserStoreConfigConstants.SCIMEnabledDescription);
         setProperty(DisplayNameAttribute, "Display name attribute", "uid", DisplayNameAttributeDescription);
         setProperty(UserStoreConfigConstants.disabled, "Disabled", "false", UserStoreConfigConstants.disabledDescription);
-
+        setProperty(MULTI_ATTRIBUTE_SEPARATOR, "Multiple Attribute Separator", ",", MULTI_ATTRIBUTE_SEPARATOR_DESCRIPTION);
+        
         Property readLDAPGroups = new Property(UserStoreConfigConstants.readGroups, "true", "Enable Read Groups#" + UserStoreConfigConstants.readLDAPGroupsDescription, null);
         //Mandatory only if readGroups is enabled
         Property groupSearchBase = new Property(UserStoreConfigConstants.groupSearchBase, "ou=Groups,dc=wso2,dc=org", "Group Search Base#" + UserStoreConfigConstants.groupSearchBaseDescription, null);
@@ -87,7 +85,7 @@
 
 //      LDAP Specific Properties
         setProperty(UserStoreConfigConstants.passwordHashMethod, "Password Hashing Algorithm", "SHA", UserStoreConfigConstants.passwordHashMethodDescription);
-        setProperty(UserStoreConfigConstants.userDNPattern, "User DN Pattern", "uid={0},ou=Users,dc=wso2,dc=org", UserStoreConfigConstants.userDNPatternDescription);
+        setProperty(UserStoreConfigConstants.userDNPattern, "User DN Pattern", "", UserStoreConfigConstants.userDNPatternDescription);
         setProperty(UserStoreConfigConstants.passwordJavaScriptRegEx, "Password RegEx (Javascript)", "^[\\S]{5,30}$", UserStoreConfigConstants.passwordJavaScriptRegExDescription);
         setProperty(UserStoreConfigConstants.usernameJavaScriptRegEx, "Username RegEx (Javascript)", "^[\\S]{3,30}$", UserStoreConfigConstants.usernameJavaRegExDescription);
         setProperty(UserStoreConfigConstants.usernameJavaRegEx, "Username RegEx (Java)", "[a-zA-Z0-9._-|//]{3,30}$", UserStoreConfigConstants.usernameJavaRegExDescription);
