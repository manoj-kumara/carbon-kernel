/*
 * Copyright 2005-2007 WSO2, Inc. (http://wso2.com)
 *
 * Licensed under the Apache License, Version 2.0 (the "License");
 * you may not use this file except in compliance with the License.
 * You may obtain a copy of the License at
 *
 * http://www.apache.org/licenses/LICENSE-2.0
 *
 * Unless required by applicable law or agreed to in writing, software
 * distributed under the License is distributed on an "AS IS" BASIS,
 * WITHOUT WARRANTIES OR CONDITIONS OF ANY KIND, either express or implied.
 * See the License for the specific language governing permissions and
 * limitations under the License.
 */
package org.wso2.carbon.user.core.ldap;


import org.wso2.carbon.user.api.Property;
import org.wso2.carbon.user.core.UserStoreConfigConstants;

import java.util.ArrayList;

public class ReadOnlyLDAPUserStoreConstants {


    //Properties for Read Write LDAP User Store Manager
    public static final ArrayList<Property> ROLDAP_USERSTORE_PROPERTIES = new ArrayList<Property>();
    public static final ArrayList<Property> OPTIONAL_ROLDAP_USERSTORE_PROPERTIES = new ArrayList<Property>();

    //For multiple attribute separation
    private static final String MULTI_ATTRIBUTE_SEPARATOR = "MultiAttributeSeparator";
    private static final String MULTI_ATTRIBUTE_SEPARATOR_DESCRIPTION = "This is the separator for multiple claim values";
    private static final String DisplayNameAttributeDescription = "Attribute name to display as the Display Name";
    private static final String DisplayNameAttribute = "DisplayNameAttribute";

    static {
        setMandatoryProperty(UserStoreConfigConstants.connectionName, "Connection Name", "uid=," +
                "ou=", UserStoreConfigConstants.connectionNameDescription, false);
        setMandatoryProperty(UserStoreConfigConstants.connectionURL, "Connection URL", "ldap://",
                UserStoreConfigConstants.connectionURLDescription, false);
        setMandatoryProperty(UserStoreConfigConstants.connectionPassword, "Connection Password",
                "", UserStoreConfigConstants.connectionPasswordDescription, true);
        setMandatoryProperty(UserStoreConfigConstants.userSearchBase, "User Search Base",
                "ou=system", UserStoreConfigConstants.userSearchBaseDescription, false);
        setMandatoryProperty(UserStoreConfigConstants.usernameListFilter, "User List Filter",
                "(objectClass=person)", UserStoreConfigConstants.usernameListFilterDescription, false);
        setMandatoryProperty(UserStoreConfigConstants.userNameAttribute, "Username Attribute",
                "uid", UserStoreConfigConstants.userNameAttributeDescription, false);
        setMandatoryProperty(UserStoreConfigConstants.usernameSearchFilter, "User Search Filter",
                "(&amp;(objectClass=person)(uid=?))", UserStoreConfigConstants
                        .usernameSearchFilterDescription, false);
        setMandatoryProperty("ReadOnly", "Read-only", "true", "Indicates whether the user store " +
                "is in read only mode or not", false);

        setProperty(UserStoreConfigConstants.maxUserNameListLength, "Maximum User List Length", "100", UserStoreConfigConstants.maxUserNameListLengthDescription);
        setProperty(UserStoreConfigConstants.maxRoleNameListLength, "Maximum Role List Length", "100", UserStoreConfigConstants.maxRoleNameListLengthDescription);
        setProperty(UserStoreConfigConstants.userRolesCacheEnabled, "Enable User Role Cache", "true", UserStoreConfigConstants.userRolesCacheEnabledDescription);
        setProperty(UserStoreConfigConstants.SCIMEnabled, "Enable SCIM", "false", UserStoreConfigConstants.SCIMEnabledDescription);
        setProperty(DisplayNameAttribute, "Display name attribute", "uid", DisplayNameAttributeDescription);
        setProperty(UserStoreConfigConstants.disabled, "Disabled", "false", UserStoreConfigConstants.disabledDescription);

        Property readLDAPGroups = new Property(UserStoreConfigConstants.readGroups, "false", "Enable Read Groups#" + UserStoreConfigConstants.readLDAPGroupsDescription, null);
        //Mandatory only if readGroups is enabled
        Property groupSearchBase = new Property(UserStoreConfigConstants.groupSearchBase,
                "ou=system", "Group Search Base#"
                + UserStoreConfigConstants.groupSearchBaseDescription, null);
        Property groupNameListFilter = new Property(UserStoreConfigConstants.groupNameListFilter,
                "(objectClass=groupOfNames)", "Group Object Class#"
                + UserStoreConfigConstants.groupNameListFilterDescription, null);
        Property groupNameAttribute = new Property(UserStoreConfigConstants.groupNameAttribute,
                "cn", "Group Name Attribute#"
                + UserStoreConfigConstants.groupNameAttributeDescription, null);
        Property membershipAttribute = new Property(UserStoreConfigConstants.membershipAttribute,
                "member", "Membership Attribute#"
                + UserStoreConfigConstants.membershipAttributeDescription, null);
        readLDAPGroups.setChildProperties(new Property[]{groupSearchBase, groupNameListFilter,
                groupNameAttribute, membershipAttribute});
        OPTIONAL_ROLDAP_USERSTORE_PROPERTIES.add(readLDAPGroups);

        setProperty(UserStoreConfigConstants.groupSearchBase, "Group Search Base", "ou=system", UserStoreConfigConstants.groupSearchBaseDescription);
        setProperty(UserStoreConfigConstants.groupNameListFilter, "Group List Filter", "(objectClass=groupOfNames)",
                UserStoreConfigConstants.groupNameListFilterDescription);
        setProperty(UserStoreConfigConstants.groupNameSearchFilter, "Group Search Filter", "(&amp;(objectClass=groupOfNames)(cn=?))", UserStoreConfigConstants.groupNameSearchFilterDescription);
        setProperty(UserStoreConfigConstants.groupNameAttribute, "Group Name Attribute", "cn", UserStoreConfigConstants.groupNameAttributeDescription);
        setProperty(UserStoreConfigConstants.membershipAttribute, "Membership Attribute", "member", UserStoreConfigConstants.membershipAttributeDescription);
        setProperty(UserStoreConfigConstants.memberOfAttribute, "Member Of Attribute", "", UserStoreConfigConstants.memberOfAttribute);
        setProperty(MULTI_ATTRIBUTE_SEPARATOR, "Multiple Attribute Separator", ",", MULTI_ATTRIBUTE_SEPARATOR_DESCRIPTION);


//      LDAP Specific Properties
        setProperty(UserStoreConfigConstants.passwordHashMethod, "Password Hashing Algorithm", "PLAIN_TEXT", UserStoreConfigConstants.passwordHashMethodDescription);
        setProperty("ReplaceEscapeCharactersAtUserLogin", "Enable Escape Characters at User Login", "true", "Whether replace escape character when user login");
        setProperty(UserStoreConfigConstants.connectionPoolingEnabled, "Enable LDAP Connection Pooling", "false",
                UserStoreConfigConstants.connectionPoolingEnabledDescription);
        setProperty("UniqueID", "", "", "");
<<<<<<< HEAD
        setProperty(UserStoreConfigConstants.CASE_SENSITIVE_USERNAME, "Case Sensitive Username", "true",
                UserStoreConfigConstants.CASE_SENSITIVE_USERNAME_DESCRIPTION);
=======
>>>>>>> 46eb3acb
        setProperty(UserStoreConfigConstants.userDNPattern, "User DN Pattern", "", UserStoreConfigConstants.userDNPatternDescription);

    }

    private static void setMandatoryProperty(String name, String displayName, String value,
                                             String description, boolean encrypt) {
        String propertyDescription = displayName + "#" + description;
        if (encrypt) {
            propertyDescription += "#encrypt";
        }
        Property property = new Property(name, value, propertyDescription, null);
        ROLDAP_USERSTORE_PROPERTIES.add(property);

    }

    private static void setProperty(String name, String displayName, String value,
                                    String description) {
        Property property = new Property(name, value, displayName + "#" + description, null);
        OPTIONAL_ROLDAP_USERSTORE_PROPERTIES.add(property);

    }


}<|MERGE_RESOLUTION|>--- conflicted
+++ resolved
@@ -94,11 +94,6 @@
         setProperty(UserStoreConfigConstants.connectionPoolingEnabled, "Enable LDAP Connection Pooling", "false",
                 UserStoreConfigConstants.connectionPoolingEnabledDescription);
         setProperty("UniqueID", "", "", "");
-<<<<<<< HEAD
-        setProperty(UserStoreConfigConstants.CASE_SENSITIVE_USERNAME, "Case Sensitive Username", "true",
-                UserStoreConfigConstants.CASE_SENSITIVE_USERNAME_DESCRIPTION);
-=======
->>>>>>> 46eb3acb
         setProperty(UserStoreConfigConstants.userDNPattern, "User DN Pattern", "", UserStoreConfigConstants.userDNPatternDescription);
 
     }
