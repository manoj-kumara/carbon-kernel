--- conflicted
+++ resolved
@@ -17,7 +17,6 @@
 
 
 import org.wso2.carbon.user.api.Property;
-import org.wso2.carbon.user.core.UserCoreConstants;
 import org.wso2.carbon.user.core.UserStoreConfigConstants;
 
 import java.util.ArrayList;
@@ -52,7 +51,6 @@
 //      LDAP Specific Properties
         setProperty("PasswordDigest", "Password Hashing Algorithm", "SHA-256", UserStoreConfigConstants.passwordHashMethodDescription);
         setProperty(UserStoreConfigConstants.readGroups, "Read Groups", "true", UserStoreConfigConstants.readLDAPGroupsDescription);
-        setProperty(UserStoreConfigConstants.BULK_IMPORT_SUPPORT, "Bulk Import Support","true","Bulk Import Supported");
         setProperty("ReadOnly", "Read-only", "false", "Indicates whether the user store of this realm operates in the user read only mode or not");
         setProperty("IsEmailUserName", "Is Email Username", "false", "Indicates whether Email is used as user name (apply when realm operates in read only mode).");
         setProperty("DomainCalculation", "Domain Calculation", "default", "Can be either default or custom (apply when realm operates in read only mode)");
@@ -60,8 +58,6 @@
         setProperty(UserStoreConfigConstants.writeGroups, "Enable Write Groups", "true", UserStoreConfigConstants.writeGroupsDescription);
         setProperty("UserNameUniqueAcrossTenants", "Make Username Unique Across Tenants", "false", "An attribute used for multi-tenancy");
         setProperty("PasswordJavaRegEx", "Password RegEx (Java)", "^[\\S]{5,30}$", "A regular expression to validate passwords");
-        setProperty("PasswordJavaRegExViolationErrorMsg", "Password RegEx Violation(Java) Error Message", "Password length should be within 5 to 30 characters",
-                "Error message when the password is not matched with PasswordJavaRegEx ");
         setProperty("PasswordJavaScriptRegEx", "Password RegEx (Javascript)", "^[\\S]{5,30}$", "The regular expression used by the font-end components for password validation");
         setProperty("UsernameJavaRegEx", "Username RegEx (Java)", "^[\\S]{3,30}$", "A regular expression to validate user names");
         setProperty("UsernameJavaRegExViolationErrorMsg", "Username RegEx Violation Error Message",
@@ -76,7 +72,6 @@
 
 
         //Advanced Properties (No descriptions added for each property)
-<<<<<<< HEAD
         setAdvancedProperty("SelectUserSQL", "Select User SQL", "SELECT * FROM UM_USER WHERE UM_USER_NAME=? AND UM_TENANT_ID=?", "");
         setAdvancedProperty("GetRoleListSQL", "Get Role List SQL", "SELECT UM_ROLE_NAME, UM_TENANT_ID, UM_SHARED_ROLE FROM UM_ROLE WHERE " +
                 "UM_ROLE_NAME LIKE ? AND UM_TENANT_ID=? AND UM_SHARED_ROLE ='0' ORDER BY UM_ROLE_NAME", "");
@@ -197,142 +192,6 @@
         setAdvancedProperty("AddUserPropertySQL-openedge", "Add User Property (OpenEdge)", "INSERT INTO UM_USER_ATTRIBUTE (UM_USER_ID, UM_ATTR_NAME, " +
                 "UM_ATTR_VALUE, UM_PROFILE_ID, UM_TENANT_ID) SELECT UM_ID, ?, ?, ?, ? FROM UM_USER WHERE UM_USER_NAME=? AND UM_TENANT_ID=?", "");
         setProperty("UniqueID", "", "", "");
-=======
-        setAdvancedProperty(JDBCRealmConstants.SELECT_USER_SQL, "Select User SQL",JDBCRealmConstants.SELECT_USER_SQL, "");
-        setAdvancedProperty(JDBCRealmConstants.SELECT_USER_CASE_INSENSITIVE, "Select User SQL With Case Insensitivie" +
-                        " Username",
-                JDBCRealmConstants.SELECT_USER_SQL_CASE_INSENSITIVE, "");
-        setAdvancedProperty(JDBCRealmConstants.GET_ROLE_LIST, "Get Role List SQL", JDBCRealmConstants.GET_ROLE_LIST_SQL, "");
-        setAdvancedProperty(JDBCRealmConstants.GET_SHARED_ROLE_LIST, "Get Shared Role List SQP", JDBCRealmConstants.GET_SHARED_ROLE_LIST_SQL, "");
-        setAdvancedProperty(JDBCRealmConstants.GET_USER_FILTER, "User Filter SQL", JDBCRealmConstants.GET_USER_FILTER_SQL, "");
-        setAdvancedProperty(JDBCRealmConstants.GET_USER_FILTER_CASE_INSENSITIVE, "User Filter SQL With Case " +
-                "Insensitive Username", JDBCRealmConstants.GET_USER_FILTER_SQL_CASE_INSENSITIVE, "");
-        setAdvancedProperty(JDBCRealmConstants.GET_USER_ROLE, "User Role SQL", JDBCRealmConstants.GET_USER_ROLE_SQL, "");
-        setAdvancedProperty(JDBCRealmConstants.GET_USER_ROLE_CASE_INSENSITIVE, "User Role SQL With Case " +
-                "Insensitive Username", JDBCRealmConstants.GET_USER_ROLE_SQL_CASE_INSENSITIVE, "");
-        setAdvancedProperty(JDBCRealmConstants.GET_SHARED_ROLES_FOR_USER, "User Shared Role SQL",
-                JDBCRealmConstants.GET_SHARED_ROLES_FOR_USER_SQL, "");
-        setAdvancedProperty(JDBCRealmConstants.GET_SHARED_ROLES_FOR_USER_CASE_INSENSITIVE, "User Shared Role SQL With" +
-                " Case Insensitive Username", JDBCRealmConstants.GET_SHARED_ROLES_FOR_USER_SQL_CASE_INSENSITIVE,
-                "");
-
-
-        setAdvancedProperty(JDBCRealmConstants.GET_IS_ROLE_EXISTING, "Is Role Existing SQL", JDBCRealmConstants.GET_IS_ROLE_EXISTING_SQL, "");
-        setAdvancedProperty(JDBCRealmConstants.GET_USERS_IN_ROLE, "Get User List Of Role SQL", JDBCRealmConstants.GET_USERS_IN_ROLE_SQL, "");
-        setAdvancedProperty(JDBCRealmConstants.GET_USERS_IN_SHARED_ROLE, "Get User List Of Shared Role SQL",
-                JDBCRealmConstants.GET_USERS_IN_SHARED_ROLE_SQL, "");
-
-        setAdvancedProperty(JDBCRealmConstants.GET_IS_USER_EXISTING, "Is User Existing SQL", JDBCRealmConstants.GET_IS_USER_EXISTING_SQL, "");
-        setAdvancedProperty(JDBCRealmConstants.GET_IS_USER_EXISTING_CASE_INSENSITIVE, "Is User Existing SQL With Case" +
-                " Insensitive Username", JDBCRealmConstants.GET_IS_USER_EXISTING_SQL_CASE_INSENSITIVE, "");
-        setAdvancedProperty(JDBCRealmConstants.GET_PROPS_FOR_PROFILE, "Get User Properties for Profile SQL", JDBCRealmConstants.GET_PROPS_FOR_PROFILE_SQL, "");
-        setAdvancedProperty(JDBCRealmConstants.GET_PROPS_FOR_PROFILE_CASE_INSENSITIVE, "Get User Properties for " +
-                "Profile SQL With Case Insensitive Username", JDBCRealmConstants
-                .GET_PROPS_FOR_PROFILE_SQL_CASE_INSENSITIVE, "");
-        setAdvancedProperty(JDBCRealmConstants.GET_PROP_FOR_PROFILE, "Get User Property for Profile SQL", JDBCRealmConstants.GET_PROP_FOR_PROFILE_SQL, "");
-        setAdvancedProperty(JDBCRealmConstants.GET_PROP_FOR_PROFILE_CASE_INSENSITIVE, "Get User Property for Profile SQL With Case Insensitive Username", JDBCRealmConstants.GET_PROP_FOR_PROFILE_SQL_CASE_INSENSITIVE, "");
-        setAdvancedProperty(JDBCRealmConstants.GET_USERS_FOR_PROP, "Get User List for Property SQL", JDBCRealmConstants.GET_USERS_FOR_PROP_SQL, "");
-        setAdvancedProperty(JDBCRealmConstants.GET_PROFILE_NAMES, "Get Profile Names SQL", JDBCRealmConstants.GET_PROFILE_NAMES_SQL, "");
-        setAdvancedProperty(JDBCRealmConstants.GET_PROFILE_NAMES_FOR_USER, "Get User Profile Names SQL", JDBCRealmConstants.GET_PROFILE_NAMES_FOR_USER_SQL, "");
-        setAdvancedProperty(JDBCRealmConstants.GET_PROFILE_NAMES_FOR_USER_CASE_INSENSITIVE, "Get User Profile Names " +
-                "SQL With Case Insensitive Username", JDBCRealmConstants
-                .GET_PROFILE_NAMES_FOR_USER_SQL_CASE_INSENSITIVE, "");
-        setAdvancedProperty(JDBCRealmConstants.GET_USERID_FROM_USERNAME, "Get User ID From Username SQL", JDBCRealmConstants.GET_USERID_FROM_USERNAME_SQL, "");
-        setAdvancedProperty(JDBCRealmConstants.GET_USERID_FROM_USERNAME_CASE_INSENSITIVE, "Get User ID From Username " +
-                "SQL With Case Insensitive Username", JDBCRealmConstants
-                .GET_USERID_FROM_USERNAME_SQL_CASE_INSENSITIVE, "");
-        setAdvancedProperty(JDBCRealmConstants.GET_USERNAME_FROM_TENANT_ID, "Get Username From Tenant ID SQL", JDBCRealmConstants.GET_USERNAME_FROM_TENANT_ID_SQL, "");
-        setAdvancedProperty(JDBCRealmConstants.GET_TENANT_ID_FROM_USERNAME, "Get Tenant ID From Username SQL", JDBCRealmConstants.GET_TENANT_ID_FROM_USERNAME_SQL, "");
-        setAdvancedProperty(JDBCRealmConstants.GET_TENANT_ID_FROM_USERNAME_CASE_INSENSITIVE, "Get Tenant ID From " +
-                "Username SQL With Case Insensitive Username", JDBCRealmConstants
-                .GET_TENANT_ID_FROM_USERNAME_SQL_CASE_INSENSITIVE, "");
-
-        setAdvancedProperty(JDBCRealmConstants.ADD_USER, "Add User SQL", JDBCRealmConstants.ADD_USER_SQL, "");
-        setAdvancedProperty(JDBCRealmConstants.ADD_USER_TO_ROLE, "Add User To Role SQL", JDBCRealmConstants.ADD_USER_TO_ROLE_SQL, "");
-        setAdvancedProperty(JDBCRealmConstants.ADD_USER_TO_ROLE_CASE_INSENSITIVE, "Add User To Role SQL With Case " +
-                "Insensitive Username", JDBCRealmConstants.ADD_USER_TO_ROLE_SQL_CASE_INSENSITIVE, "");
-        setAdvancedProperty(JDBCRealmConstants.ADD_ROLE, "Add Role SQL", JDBCRealmConstants.ADD_ROLE_SQL, "");
-        setAdvancedProperty(JDBCRealmConstants.ADD_SHARED_ROLE, "Add Shared Role SQL",JDBCRealmConstants.ADD_SHARED_ROLE_SQL, "");
-        setAdvancedProperty(JDBCRealmConstants.ADD_SHARED_ROLE_TO_USER, "Add Shared Role To User SQL",
-                JDBCRealmConstants.ADD_SHARED_ROLE_TO_USER_SQL, "");
-        setAdvancedProperty(JDBCRealmConstants.ADD_SHARED_ROLE_TO_USER_CASE_INSENSITIVE, "Add Shared Role To User SQL" +
-                " With Case Insensitive Username",JDBCRealmConstants.ADD_SHARED_ROLE_TO_USER_SQL_CASE_INSENSITIVE, "");
-
-        setAdvancedProperty(JDBCRealmConstants.REMOVE_USER_FROM_SHARED_ROLE, "Remove User From Shared Roles SQL",
-                JDBCRealmConstants.REMOVE_USER_FROM_SHARED_ROLE_SQL, "");
-        setAdvancedProperty(JDBCRealmConstants.REMOVE_USER_FROM_SHARED_ROLE_CASE_INSENSITIVE, "Remove User From Shared Roles SQL",
-                JDBCRealmConstants.REMOVE_USER_FROM_SHARED_ROLE_SQL_CASE_INSENSITIVE, "");
-
-        setAdvancedProperty(JDBCRealmConstants.REMOVE_USER_FROM_ROLE, "Remove User From Role SQL", JDBCRealmConstants.REMOVE_USER_FROM_ROLE_SQL, "");
-        setAdvancedProperty(JDBCRealmConstants.REMOVE_USER_FROM_ROLE_CASE_INSENSITIVE, "Remove User From Role SQL " +
-                "With Case Insensitive Username", JDBCRealmConstants.REMOVE_USER_FROM_ROLE_SQL_CASE_INSENSITIVE,
-                "");
-
-        setAdvancedProperty(JDBCRealmConstants.REMOVE_ROLE_FROM_USER, "Remove Role From User SQL",JDBCRealmConstants.REMOVE_ROLE_FROM_USER_SQL, "");
-        setAdvancedProperty(JDBCRealmConstants.REMOVE_ROLE_FROM_USER_CASE_INSENSITIVE, "Remove Role From User SQL " +
-                "With Case Insensitive Username", JDBCRealmConstants.REMOVE_ROLE_FROM_USER_SQL_CASE_INSENSITIVE,
-                "");
-
-        setAdvancedProperty(JDBCRealmConstants.DELETE_ROLE, "Delete Roles SQL", JDBCRealmConstants.DELETE_ROLE_SQL, "");
-        setAdvancedProperty(JDBCRealmConstants.ON_DELETE_ROLE_REMOVE_USER_ROLE, "On Delete Role Remove User Role Mapping SQL",JDBCRealmConstants.ON_DELETE_ROLE_REMOVE_USER_ROLE_SQL, "");
-        setAdvancedProperty(JDBCRealmConstants.DELETE_USER, "Delete User SQL", JDBCRealmConstants.DELETE_USER_SQL, "");
-        setAdvancedProperty(JDBCRealmConstants.DELETE_USER_CASE_INSENSITIVE, "Delete User SQL With Case Insensitive" +
-                " Username", JDBCRealmConstants.DELETE_USER_SQL_CASE_INSENSITIVE, "");
-        setAdvancedProperty(JDBCRealmConstants.ON_DELETE_USER_REMOVE_USER_ROLE, "On Delete User Remove User Role Mapping SQL", JDBCRealmConstants.ON_DELETE_USER_REMOVE_USER_ROLE_SQL, "");
-        setAdvancedProperty(JDBCRealmConstants.ON_DELETE_USER_REMOVE_ATTRIBUTE, "On Delete User Remove User Attribute SQL", JDBCRealmConstants.ON_DELETE_USER_REMOVE_ATTRIBUTE_SQL, "");
-        setAdvancedProperty(JDBCRealmConstants.ON_DELETE_USER_REMOVE_ATTRIBUTE_CASE_INSENSITIVE, "On Delete User " +
-                "Remove User Attribute SQL With Case Insensitive Username", JDBCRealmConstants
-                .ON_DELETE_USER_REMOVE_ATTRIBUTE_SQL_CASE_INSENSITIVE, "");
-
-        setAdvancedProperty(JDBCRealmConstants.UPDATE_USER_PASSWORD, "Update User Password SQL", JDBCRealmConstants.UPDATE_USER_PASSWORD_SQL, "");
-        setAdvancedProperty(JDBCRealmConstants.UPDATE_USER_PASSWORD_CASE_INSENSITIVE, "Update User Password SQL With " +
-                "Case Insensitive Username", JDBCRealmConstants.UPDATE_USER_PASSWORD_SQL_CASE_INSENSITIVE, "");
-        setAdvancedProperty(JDBCRealmConstants.UPDATE_ROLE_NAME, "Update Role Name SQL", JDBCRealmConstants.UPDATE_ROLE_NAME_SQL, "");
-
-        setAdvancedProperty(JDBCRealmConstants.ADD_USER_PROPERTY, "Add User Property SQL", JDBCRealmConstants.ADD_USER_PROPERTY_SQL, "");
-        setAdvancedProperty(JDBCRealmConstants.UPDATE_USER_PROPERTY, "Update User Property SQL", JDBCRealmConstants.UPDATE_USER_PROPERTY_SQL , "");
-        setAdvancedProperty(JDBCRealmConstants.UPDATE_USER_PROPERTY_CASE_INSENSITIVE, "Update User Property SQL With " +
-                "Case Insensitive Username", JDBCRealmConstants.UPDATE_USER_PROPERTY_SQL_CASE_INSENSITIVE, "");
-        setAdvancedProperty(JDBCRealmConstants.DELETE_USER_PROPERTY, "Delete User Property SQL", JDBCRealmConstants.DELETE_USER_PROPERTY_SQL, "");
-        setAdvancedProperty(JDBCRealmConstants.DELETE_USER_PROPERTY_CASE_INSENSITIVE, "Delete User Property SQL With " +
-                "Case Insensitive Username", JDBCRealmConstants.DELETE_USER_PROPERTY_SQL_CASE_INSENSITIVE, "");
-        setAdvancedProperty(JDBCRealmConstants.USER_NAME_UNIQUE, "User Name Unique Across Tenant SQL", JDBCRealmConstants.USER_NAME_UNIQUE_SQL, "");
-        setAdvancedProperty(JDBCRealmConstants.USER_NAME_UNIQUE_CASE_INSENSITIVE, "User Name Unique Across Tenant SQL" +
-                " With Case Insensitive Username", JDBCRealmConstants.USER_NAME_UNIQUE_SQL_CASE_INSENSITIVE, "");
-
-        setAdvancedProperty(JDBCRealmConstants.IS_DOMAIN_EXISTING, "Is Domain Existing SQL", JDBCRealmConstants.IS_DOMAIN_EXISTING_SQL, "");
-
-        // mssql
-        setAdvancedProperty(JDBCRealmConstants.ADD_USER_TO_ROLE_MSSQL, "Add User To Role SQL (MSSQL)", JDBCRealmConstants.ADD_USER_TO_ROLE_MSSQL_SQL, "");
-        setAdvancedProperty(JDBCRealmConstants.ADD_ROLE_TO_USER_MSSQL, "Add Role To User SQL (MSSQL)",JDBCRealmConstants.ADD_ROLE_TO_USER_MSSQL_SQL, "");
-        setAdvancedProperty(JDBCRealmConstants.ADD_USER_PROPERTY_MSSQL, "Add User Property (MSSQL)", JDBCRealmConstants.ADD_USER_PROPERTY_MSSQL_SQL, "");
-        setAdvancedProperty(JDBCRealmConstants.ADD_USER_TO_ROLE_CASE_INSENSITIVE_MSSQL, "Add User To Role SQL With " +
-                "Case Insensitive Username (MSSQL)", JDBCRealmConstants
-                .ADD_USER_TO_ROLE_MSSQL_SQL_CASE_INSENSITIVE, "");
-        setAdvancedProperty(JDBCRealmConstants.ADD_ROLE_TO_USER_CASE_INSENSITIVE_MSSQL, "Add Role To User SQL With " +
-                "Case Insensitive Username (MSSQL)", JDBCRealmConstants
-                .ADD_ROLE_TO_USER_MSSQL_SQL_CASE_INSENSITIVE, "");
-        setAdvancedProperty(JDBCRealmConstants.ADD_USER_PROPERTY_CASE_INSENSITIVE_MSSQL, "Add User Property With Case" +
-                " Insensitive Username (MSSQL)", JDBCRealmConstants
-                .ADD_USER_PROPERTY_MSSQL_SQL_CASE_INSENSITIVE, "");
-
-        //openedge
-        setAdvancedProperty(JDBCRealmConstants.ADD_USER_TO_ROLE_OPENEDGE, "Add User To Role SQL (OpenEdge)", JDBCRealmConstants.ADD_USER_TO_ROLE_OPENEDGE_SQL, "");
-        setAdvancedProperty(JDBCRealmConstants.ADD_ROLE_TO_USER_OPENEDGE, "Add Role To User SQL (OpenEdge)", JDBCRealmConstants.ADD_ROLE_TO_USER_OPENEDGE_SQL, "");
-        setAdvancedProperty(JDBCRealmConstants.ADD_USER_PROPERTY_OPENEDGE, "Add User Property (OpenEdge)", JDBCRealmConstants.ADD_USER_PROPERTY_OPENEDGE_SQL, "");
-        setAdvancedProperty(JDBCRealmConstants.ADD_USER_TO_ROLE_CASE_INSENSITIVE_OPENEDGE, "Add User To Role SQL With" +
-                " Case Insensitive Username (OpenEdge)", JDBCRealmConstants
-                .ADD_USER_TO_ROLE_OPENEDGE_SQL_CASE_INSENSITIVE, "");
-        setAdvancedProperty(JDBCRealmConstants.ADD_ROLE_TO_USER_CASE_INSENSITIVE_OPENEDGE, "Add Role To User SQL With" +
-                " Case Insensitive Username (OpenEdge)", JDBCRealmConstants
-                .ADD_ROLE_TO_USER_OPENEDGE_SQL_CASE_INSENSITIVE, "");
-        setAdvancedProperty(JDBCRealmConstants.ADD_USER_PROPERTY_CASE_INSENSITIVE_OPENEDGE, "Add User Property With " +
-                "Case Insensitive Username (OpenEdge)", JDBCRealmConstants
-                .ADD_USER_PROPERTY_OPENEDGE_SQL_CASE_INSENSITIVE, "");
-        setProperty("UniqueID", "", "", "");
-        setProperty(UserStoreConfigConstants.CASE_SENSITIVE_USERNAME, "Case Sensitive Username", "true",
-                UserStoreConfigConstants.CASE_SENSITIVE_USERNAME_DESCRIPTION);
->>>>>>> e208b4ac
     }
 
 
