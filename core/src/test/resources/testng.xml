--- conflicted
+++ resolved
@@ -40,16 +40,9 @@
             <class name="org.wso2.carbon.kernel.runtime.RuntimeManagerTest" />
 
             <class name="org.wso2.carbon.kernel.utils.FileUtilsTest" />
-<<<<<<< HEAD
-            <class name="org.wso2.carbon.kernel.internal.DataHolderTest" />
-            <!-- TODO: Intermittently fails. Fix this -->
-            <!--<class name="org.wso2.carbon.kernel.utils.UtilsTest"/>-->
-
-=======
             <class name="org.wso2.carbon.kernel.utils.UtilsTest"/>
 
             <class name="org.wso2.carbon.kernel.transports.TransportManagerTest" />
->>>>>>> 838df85b
         </classes>
     </test>
 </suite>