--- conflicted
+++ resolved
@@ -23,13 +23,9 @@
 import org.testng.annotations.BeforeSuite;
 import org.testng.annotations.Test;
 import org.wso2.carbon.launcher.bootstrapLogging.BootstrapLogger;
-<<<<<<< HEAD
-import org.wso2.carbon.launcher.test.LoggingHandlers.JavaUtilLogHandler;
-=======
 import org.wso2.carbon.launcher.test.LoggingHandlers.CommonsLogHandler;
 import org.wso2.carbon.launcher.test.LoggingHandlers.JavaUtilLogHandler;
 import org.wso2.carbon.launcher.test.LoggingHandlers.SLF4jLogHandler;
->>>>>>> 5b612da4
 
 import java.util.logging.Level;
 import java.util.logging.LogRecord;
@@ -39,24 +35,7 @@
 
 
     private Logger logger;
-<<<<<<< HEAD
-    JavaUtilLogHandler logHandler;
 
-        @BeforeSuite
-        public void doBeforeEachTest() {
-            logger = BootstrapLogger.getBootstrapLogger();
-            logHandler = new JavaUtilLogHandler();
-            logger.addHandler(logHandler);
-        }
-
-        @Test
-        public void testLog4JAppend() {
-            String sampleMessage = "Sample message-01";
-            LogRecord record = new LogRecord(Level.INFO, sampleMessage);
-            logHandler.publish(record);
-            Assert.assertEquals(logHandler.getLogList().get(0).getMessage(), sampleMessage);
-        }
-=======
     JavaUtilLogHandler javaUtilLogHandler;
     CommonsLogHandler commonsLogHandler;
     SLF4jLogHandler slf4jLogHandler;
@@ -91,6 +70,4 @@
         slf4jLogHandler.info(sampleMessage);
         Assert.assertEquals(slf4jLogHandler.getLogList().get(0), sampleMessage);
     }
->>>>>>> 5b612da4
-
 }