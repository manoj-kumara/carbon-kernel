--- conflicted
+++ resolved
@@ -3,11 +3,7 @@
     <parent>
         <groupId>org.wso2.carbon</groupId>
         <artifactId>samples</artifactId>
-<<<<<<< HEAD
-        <version>4.5.0-SNAPSHOT</version>
-=======
         <version>4.4.2-SNAPSHOT</version>
->>>>>>> 6956507f
         <relativePath>../pom.xml</relativePath>
     </parent>
     <modelVersion>4.0.0</modelVersion>
@@ -19,11 +15,7 @@
     <url>http://wso2.org</url>
 
     <properties>
-<<<<<<< HEAD
-        <student.manager.version>4.5.0-SNAPSHOT</student.manager.version>
-=======
         <student.manager.version>4.4.2-SNAPSHOT</student.manager.version>
->>>>>>> 6956507f
         <carbon.p2.plugin.version>1.5.4</carbon.p2.plugin.version>
 
         <orbit.version.axis2>1.6.1.wso2v12</orbit.version.axis2>
