--- conflicted
+++ resolved
@@ -3,19 +3,15 @@
     <parent>
         <groupId>org.wso2.carbon</groupId>
         <artifactId>carbon-parent</artifactId>
-<<<<<<< HEAD
-        <version>4.4.2-SNAPSHOT</version>
-=======
         <version>4.5.0-SNAPSHOT</version>
->>>>>>> e208b4ac
         <relativePath>../parent/pom.xml</relativePath>
     </parent>
 
     <modelVersion>4.0.0</modelVersion>
     <artifactId>carbon-kernel-distribution</artifactId>
     <packaging>pom</packaging>
-    <name>WSO2 Carbon - Distribution</name>
-    <description>WSO2 Carbon - Distribution</description>
+    <name>Distribution-Aggregate</name>
+    <description>WSO2 Carbon Core - Distribution</description>
     <url>http://wso2.org</url>
 
     <modules>
