--- conflicted
+++ resolved
@@ -60,15 +60,6 @@
         <!--</packages>-->
     <!--</test>-->
 
-<<<<<<< HEAD
-    <!--<test name="feature-management-tests" preserve-order="true" parallel="false">-->
-        <!--<packages>-->
-            <!--<package name="org.wso2.carbon.integration.tests.featuremanagement"/>-->
-        <!--</packages>-->
-    <!--</test>-->
-
-=======
->>>>>>> 6956507f
     <test name="Jira-Fixes" preserve-order="true" parallel="false" >
         <classes>
             <class name="org.wso2.carbon.integration.tests.jira.issues.test.CARBON15322SkipLoginPageTestCase" />
