/*
*Copyright (c) 2005-2014, WSO2 Inc. (http://www.wso2.org) All Rights Reserved.
*
*WSO2 Inc. licenses this file to you under the Apache License,
*Version 2.0 (the "License"); you may not use this file except
*in compliance with the License.
*You may obtain a copy of the License at
*
*http://www.apache.org/licenses/LICENSE-2.0
*
*Unless required by applicable law or agreed to in writing,
*software distributed under the License is distributed on an
*"AS IS" BASIS, WITHOUT WARRANTIES OR CONDITIONS OF ANY
*KIND, either express or implied.  See the License for the
*specific language governing permissions and limitations
*under the License.
*/
package org.wso2.carbon.integration.tests.featuremanagement;

import org.apache.commons.logging.Log;
import org.apache.commons.logging.LogFactory;
import org.testng.Assert;
import org.testng.SkipException;
import org.testng.annotations.AfterClass;
import org.testng.annotations.BeforeClass;
import org.testng.annotations.Test;
import org.wso2.carbon.automation.extensions.servers.utils.ClientConnectionUtil;
import org.wso2.carbon.feature.mgt.stub.prov.data.FeatureInfo;
import org.wso2.carbon.integration.common.clients.ServerAdminClient;
import org.wso2.carbon.integration.common.utils.exceptions.AutomationUtilException;
import org.wso2.carbon.integration.tests.common.utils.CarbonIntegrationBaseTest;
import org.wso2.carbon.integration.tests.common.utils.FeatureManagementUtil;

import javax.xml.xpath.XPathExpressionException;
import java.util.ArrayList;
import java.util.List;

/**
 * This performs installing a given set of features and checking if they are properly installed after
 * restart.
 */
public class FeatureInstallationTestCase extends CarbonIntegrationBaseTest {
    private static final Log log = LogFactory.getLog(FeatureInstallationTestCase.class);
    private List<FeatureInfo> featureList;
    private ServerAdminClient serverAdminClient;

    @BeforeClass(alwaysRun = true)
<<<<<<< HEAD
    public void initiate() throws XPathExpressionException, AutomationUtilException {
=======
    public void initiate() throws XPathExpressionException {
        if(isP2RepoAvailable()) {
            throw new SkipException("p2-repo system variable(p2-repo-path) not found to refer p2-repo");
        }
>>>>>>> 1db240bd
        super.init();
        featureList = new ArrayList<FeatureInfo>();
        FeatureInfo featureInfo = new FeatureInfo();
        featureInfo.setFeatureID("org.wso2.carbon.student.mgt.feature.group");
        featureInfo.setFeatureVersion("4.4.1.SNAPSHOT");
        featureList.add(featureInfo);
    }

    @Test(groups = {"carbon.core.graceful.restart.test"})
    public void testGracefulServerRestart() throws Exception {
        FeatureManagementUtil featureManager = new FeatureManagementUtil(featureList, automationContext);
        featureManager.addFeatureRepo();
        featureManager.reviewInstallFeatures();
        featureManager.getLicensingInformation();
        featureManager.installFeatures();
        serverAdminClient = new ServerAdminClient(automationContext);
        serverAdminClient.restartGracefully();
        ClientConnectionUtil.waitForPort(Integer.parseInt(automationContext.getDefaultInstance()
                                                                  .getPorts().get("https")), 240000
                , true, "localhost");
        ClientConnectionUtil.waitForLogin(automationContext);

        featureManager = new FeatureManagementUtil(featureList, automationContext);
        super.init();
        Assert.assertTrue(featureManager.isFeatureInstalled(), "Feature not installed successfully");
    }

    // Remove the populated users on execution finish of the test
    @AfterClass(alwaysRun = true)
    public void onExecutionFinish() throws Exception {
        if(isP2RepoAvailable()) {
            throw new SkipException("p2-repo system variable(p2-repo-path) not found to refer p2-repo");
        }
        FeatureManagementUtil featureManager = new FeatureManagementUtil(featureList, automationContext);
        featureManager.removeFeatures();
        serverAdminClient.restartGracefully();
        ClientConnectionUtil.waitForPort(Integer.parseInt(automationContext.getDefaultInstance()
                                                                  .getPorts().get("https")), 240000
                , true, "localhost");
        ClientConnectionUtil.waitForLogin(automationContext);

    }

    private boolean isP2RepoAvailable() {
        return (System.getProperty(FeatureManagementUtil.FEATURE_REPO_PATH_KEY) == null ||
               System.getProperty(FeatureManagementUtil.FEATURE_REPO_PATH_KEY).isEmpty());
    }

}<|MERGE_RESOLUTION|>--- conflicted
+++ resolved
@@ -45,14 +45,10 @@
     private ServerAdminClient serverAdminClient;
 
     @BeforeClass(alwaysRun = true)
-<<<<<<< HEAD
     public void initiate() throws XPathExpressionException, AutomationUtilException {
-=======
-    public void initiate() throws XPathExpressionException {
         if(isP2RepoAvailable()) {
             throw new SkipException("p2-repo system variable(p2-repo-path) not found to refer p2-repo");
         }
->>>>>>> 1db240bd
         super.init();
         featureList = new ArrayList<FeatureInfo>();
         FeatureInfo featureInfo = new FeatureInfo();
