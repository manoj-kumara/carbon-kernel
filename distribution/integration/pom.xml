--- conflicted
+++ resolved
@@ -14,7 +14,7 @@
  ~ See the License for the specific language governing permissions and
  ~ limitations under the License.
 -->
-<<<<<<< HEAD
+
 <project xmlns="http://maven.apache.org/POM/4.0.0"
          xmlns:xsi="http://www.w3.org/2001/XMLSchema-instance"
          xsi:schemaLocation="http://maven.apache.org/POM/4.0.0 http://maven.apache.org/maven-v4_0_0.xsd">
@@ -22,17 +22,8 @@
     <parent>
         <groupId>org.wso2.carbon</groupId>
         <artifactId>carbon-parent</artifactId>
-        <version>4.3.0-SNAPSHOT</version>
+        <version>4.4.0-SNAPSHOT</version>
         <relativePath>../../parent/pom.xml</relativePath>
-=======
-<project xmlns="http://maven.apache.org/POM/4.0.0" xmlns:xsi="http://www.w3.org/2001/XMLSchema-instance" xsi:schemaLocation="http://maven.apache.org/POM/4.0.0 http://maven.apache.org/maven-v4_0_0.xsd">
- 
-    <parent>
-        <groupId>org.wso2.carbon</groupId>
-        <artifactId>carbon-parent</artifactId>
-        <version>4.4.0-SNAPSHOT</version>
-	<relativePath>../../parent/pom.xml</relativePath>    
->>>>>>> df8b952f
     </parent>
 
 
@@ -41,6 +32,7 @@
     <version>4.4.0-SNAPSHOT</version>
     <packaging>pom</packaging>
     <name>WSO2 Carbon - Integration</name>
+
     <modules>
         <module>security-verifier</module>
         <module>core</module>
@@ -140,7 +132,6 @@
             </dependency>
         </dependencies>
     </dependencyManagement>
-<<<<<<< HEAD
     <build>
         <plugins>
             <plugin>
@@ -159,28 +150,6 @@
         </plugins>
     </build>
     <properties>
-=======
-  <build>
-    <plugins>
-<!--
-      <plugin>
-        <artifactId>maven-clean-plugin</artifactId>
-        <version>2.4.1</version>
-        <executions>
-          <execution>
-            <id>auto-clean</id>
-            <phase>initialize</phase>
-            <goals>
-              <goal>clean</goal>
-            </goals>
-          </execution>
-        </executions>
-      </plugin>
--->
-    </plugins>
-  </build>
-  <properties>
->>>>>>> df8b952f
     </properties>
 
 </project>